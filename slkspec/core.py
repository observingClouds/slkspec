--- conflicted
+++ resolved
@@ -91,10 +91,7 @@
         mode: str = "rb",
         touch: bool = True,
         file_permissions: int = 0o3777,
-<<<<<<< HEAD
         delay: int = 2,
-=======
->>>>>>> 94bebefa
         _lock: threading.Lock = _retrieval_lock,
         _file_queue: Queue[Tuple[str, str]] = FileQueue,
         **kwargs: Any,
@@ -116,10 +113,7 @@
         self.error = "strict"
         self.encoding = kwargs.get("encoding")
         self.write_through = False
-<<<<<<< HEAD
         self.delay = delay
-=======
->>>>>>> 94bebefa
         self._file_queue = _file_queue
         print(self._file)
         with _lock:
@@ -159,10 +153,7 @@
                 (output_dir / out_file.name).chmod(self.file_permissions)
 
     def _cache_files(self) -> None:
-<<<<<<< HEAD
         time.sleep(self.delay)
-=======
->>>>>>> 94bebefa
         with self._lock:
             items = []
             if self._file_queue.qsize() > 0:
